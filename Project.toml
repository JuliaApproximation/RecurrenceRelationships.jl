name = "RecurrenceRelationships"
uuid = "807425ed-42ea-44d6-a357-6771516d7b2c"
authors = ["Sheehan Olver <solver@mac.com>"]
version = "0.0.1"

[deps]
FillArrays = "1a297f60-69ca-5386-bcde-b61e274b549b"
LazyArrays = "5078a376-72f3-5289-bfd5-ec5146d43c02"
LinearAlgebra = "37e2e46d-f89d-539d-b4ee-838fcccc9c8e"

[weakdeps]
FillArrays = "1a297f60-69ca-5386-bcde-b61e274b549b"
LazyArrays = "5078a376-72f3-5289-bfd5-ec5146d43c02"

[extensions]
RecurrenceRelationshipsFillArraysExt = "FillArrays"
RecurrenceRelationshipsLazyArraysExt = "LazyArrays"

[compat]
<<<<<<< HEAD
LazyArrays = "2"
=======
FillArrays = "1"
LazyArrays = "1, 2"
>>>>>>> cb1ba760
SpecialFunctions = "1, 2"
julia = "1.6"

[extras]
FillArrays = "1a297f60-69ca-5386-bcde-b61e274b549b"
LazyArrays = "5078a376-72f3-5289-bfd5-ec5146d43c02"
SpecialFunctions = "276daf66-3868-5448-9aa4-cd146d93841b"
Test = "8dfed614-e22c-5e08-85e1-65c5234f0b40"

[targets]
test = ["FillArrays", "LazyArrays", "SpecialFunctions", "Test"]<|MERGE_RESOLUTION|>--- conflicted
+++ resolved
@@ -17,12 +17,8 @@
 RecurrenceRelationshipsLazyArraysExt = "LazyArrays"
 
 [compat]
-<<<<<<< HEAD
-LazyArrays = "2"
-=======
 FillArrays = "1"
 LazyArrays = "1, 2"
->>>>>>> cb1ba760
 SpecialFunctions = "1, 2"
 julia = "1.6"
 
