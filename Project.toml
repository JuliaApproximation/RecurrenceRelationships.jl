name = "RecurrenceRelationships"
uuid = "807425ed-42ea-44d6-a357-6771516d7b2c"
authors = ["Sheehan Olver <solver@mac.com>"]
version = "0.0.1"

[deps]
FillArrays = "1a297f60-69ca-5386-bcde-b61e274b549b"
LazyArrays = "5078a376-72f3-5289-bfd5-ec5146d43c02"
LinearAlgebra = "37e2e46d-f89d-539d-b4ee-838fcccc9c8e"

[weakdeps]
FillArrays = "1a297f60-69ca-5386-bcde-b61e274b549b"
LazyArrays = "5078a376-72f3-5289-bfd5-ec5146d43c02"

[extensions]
RecurrenceRelationshipsFillArraysExt = "FillArrays"
RecurrenceRelationshipsLazyArraysExt = "LazyArrays"

[compat]
<<<<<<< HEAD
FillArrays = "1"
=======
LazyArrays = "2"
>>>>>>> a9a55e7e
SpecialFunctions = "1, 2"
julia = "1.6"

[extras]
FillArrays = "1a297f60-69ca-5386-bcde-b61e274b549b"
LazyArrays = "5078a376-72f3-5289-bfd5-ec5146d43c02"
SpecialFunctions = "276daf66-3868-5448-9aa4-cd146d93841b"
Test = "8dfed614-e22c-5e08-85e1-65c5234f0b40"

[targets]
test = ["FillArrays", "LazyArrays", "SpecialFunctions", "Test"]<|MERGE_RESOLUTION|>--- conflicted
+++ resolved
@@ -17,11 +17,8 @@
 RecurrenceRelationshipsLazyArraysExt = "LazyArrays"
 
 [compat]
-<<<<<<< HEAD
 FillArrays = "1"
-=======
-LazyArrays = "2"
->>>>>>> a9a55e7e
+LazyArrays = "1, 2"
 SpecialFunctions = "1, 2"
 julia = "1.6"
 
